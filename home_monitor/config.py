--- conflicted
+++ resolved
@@ -49,12 +49,8 @@
     'Sitt Rear': {'eui': '001E5E09021AEBD6', 'ep': '09'},
     'Stair Plug': {'eui': '001E5E09020F2F53', 'ep': '09'},
     'Bed LEDs': {'eui': '001E5E0902171636', 'ep': '09'},
-<<<<<<< HEAD
-    'Garage Plug': {'eui': '001E5E090215F91D', 'ep': '09'},
-=======
     'Garage Plug': {'eui': '001E5E09020DA01E', 'ep': '09'},
     'Temperature Sensor': {'eui': '00124B000DEF311B', 'ep': '06'}
->>>>>>> 868d9572
 }
 
 # old plug: 'Garage Plug': {'eui': '001E5E09020DA01E', 'ep': '09'}
