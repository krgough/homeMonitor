--- conflicted
+++ resolved
@@ -489,33 +489,6 @@
             we try again next checkin
 
         """
-<<<<<<< HEAD
-        # If last_report is stale (older than 1hr) then set temperature to None
-        # This is our flag that device is offline
-        if self.temp and time.time() > self.last_report + (60 * 60):
-            LOGGER.debug("No sensor report for 1hr.  Setting temp to None")
-            self.temp = None
-
-        # If we are not enabled and we have a temperature value
-        # and the temperture is low then enable the alarm
-        if not self.alarm_enabled and self.temp and not self.temp_high:
-            self.alarm_enabled = True
-            LOGGER.debug("Freezer alarm re-enabled.  Temp is low: %s",
-                         self.temp)
-
-        # If we are enabled and have not recently set the bulb
-        # and one of the alarm states is triggered then set the bulb
-        if self.indicate() and self.alarm_enabled:
-            if self.temp_high:
-                LOGGER.debug("OVER TEMP ALARM - Setting bulb blue")
-                self.last_indication = time.time()
-                # self.indicator_bulb.set_blue()
-
-            elif self.temp is None:
-                LOGGER.debug("FREEZER SENSOR OFFLINE - Setting bulb green")
-                self.last_indication = time.time()
-                # self.indicator_bulb.set_green()
-=======
         if time.time() - self.last_report > (60 * 12):
             node_id = checkin_msg.split(',')[0].split(":")[1]
 
@@ -540,7 +513,6 @@
                     node_id=node_id,
                     report_interval=report_interval)
                 )
->>>>>>> 868d9572
 
 
 def main():
