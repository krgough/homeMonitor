--- conflicted
+++ resolved
@@ -334,30 +334,7 @@
                                    udp_cli.UWL_RESP,
                                    udp_cli.ADDRESS)
 
-<<<<<<< HEAD
-            messages = ["KG traindicator 9000.",
-                        "This is Robo Dad.  Go and have a shower!",
-                        "Hot water is at {}".format(uwl)]
-
-            if colour_bulb.is_green() or colour_bulb.is_blue():
-                LOGGER.debug("Disabling freezer alarm")
-                colour_bulb.set_white(colour_temp=2700, value=100)
-                freezer_sensor.alarm_enabled = False
-                LOGGER.debug("Freezer Alarm Enabled = %s",
-                             freezer_sensor.alarm_enabled)
-
-            if freezer_sensor.alarm_enabled:
-                fr_msg = "Freezer Alarm: Enabled."
-            else:
-                fr_msg = 'Freezer Alarm: Off.'
-
-            fr_msg += " Freezer Temperature is {}".format(freezer_sensor.temp)
-
-            LOGGER.debug(fr_msg)
-            msg = [messages[2], fr_msg]
-=======
             hw_msg = "Hot water is at {}".format(uwl)
->>>>>>> 868d9572
 
             freezer_sensor.long_press_received = True
             fr_msg = " Freezer Temperature is {}".format(freezer_sensor.temp)
